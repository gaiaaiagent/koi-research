--- conflicted
+++ resolved
@@ -1,17 +1,9 @@
-<<<<<<< HEAD
-import { logger, UUID, createUniqueUuid } from '@elizaos/core';
-import * as fs from 'fs';
-import * as path from 'path';
-import { KnowledgeService } from './service.ts';
-import { AddKnowledgeOptions } from './types.ts';
-import { isBinaryContentType } from './utils.ts';
-=======
 import { logger, UUID, createUniqueUuid } from "@elizaos/core";
 import * as fs from "fs";
 import * as path from "path";
 import { KnowledgeService } from "./service.ts";
 import { AddKnowledgeOptions } from "./types.ts";
->>>>>>> 843e2737
+import { isBinaryContentType } from './utils.ts';
 
 /**
  * Get the knowledge path from environment or default to ./docs
@@ -105,11 +97,7 @@
 
       // Create knowledge options
       const knowledgeOptions: AddKnowledgeOptions = {
-<<<<<<< HEAD
         clientDocumentId: createUniqueUuid(agentId, `docs-${fileName}-${Date.now()}`) as UUID,
-=======
-        clientDocumentId: createUniqueUuid(agentId + fileName + Date.now(), fileName),
->>>>>>> 843e2737
         contentType,
         originalFilename: fileName,
         worldId: worldId || agentId,
