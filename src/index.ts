/**
 * Knowledge Plugin - Main Entry Point
 *
 * This file exports all the necessary functions and types for the Knowledge plugin.
 */

console.log('[KNOWLEDGE-PLUGIN] Loading knowledge plugin index.ts...');

// CRITICAL: Import polyfills BEFORE any other imports to ensure they're available
import './polyfills';

import type { Plugin, IAgentRuntime } from '@elizaos/core';
import { logger } from '@elizaos/core';
import { KnowledgeService } from './service';
import { knowledgeProvider } from './provider';
import knowledgeTestSuite from './tests';
import { knowledgeActions } from './actions';
import { knowledgeRoutes } from './routes';

console.log('[KNOWLEDGE-PLUGIN] Creating plugin object...');

/**
 * Knowledge Plugin - Provides Retrieval Augmented Generation capabilities
 */
export const knowledgePlugin: Plugin = {
  name: 'knowledge',
  description:
    'Plugin for Retrieval Augmented Generation, including knowledge management and embedding.',
  services: [KnowledgeService],
  providers: [knowledgeProvider],
  routes: knowledgeRoutes,
  actions: knowledgeActions,
  tests: [knowledgeTestSuite],
};

console.log('[KNOWLEDGE-PLUGIN] Plugin object created:', {
  name: knowledgePlugin.name,
  hasServices: !!knowledgePlugin.services,
  servicesCount: knowledgePlugin.services?.length,
  hasProviders: !!knowledgePlugin.providers,
  providersCount: knowledgePlugin.providers?.length,
});

export default knowledgePlugin;

<<<<<<< HEAD
export * from './types';
export * from './koi-registry';
export { KoiIntegration } from './koi-integration';
=======
// Also export as 'plugin' for compatibility
export { knowledgePlugin as plugin };

export * from './types';

console.log('[KNOWLEDGE-PLUGIN] Knowledge plugin exports complete');
>>>>>>> b7a5b675
<|MERGE_RESOLUTION|>--- conflicted
+++ resolved
@@ -43,15 +43,11 @@
 
 export default knowledgePlugin;
 
-<<<<<<< HEAD
-export * from './types';
-export * from './koi-registry';
-export { KoiIntegration } from './koi-integration';
-=======
 // Also export as 'plugin' for compatibility
 export { knowledgePlugin as plugin };
 
 export * from './types';
+export * from './koi-registry';
+export { KoiIntegration } from './koi-integration';
 
-console.log('[KNOWLEDGE-PLUGIN] Knowledge plugin exports complete');
->>>>>>> b7a5b675
+console.log('[KNOWLEDGE-PLUGIN] Knowledge plugin exports complete');