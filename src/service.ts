import {
  Content,
  createUniqueUuid,
  FragmentMetadata,
  IAgentRuntime,
  KnowledgeItem,
  logger,
  Memory,
  MemoryMetadata,
  MemoryType,
  ModelType,
  Semaphore,
  Service,
  splitChunks,
  UUID,
  Metadata,
} from '@elizaos/core';
import * as fs from 'fs';
import * as path from 'path';
import {
  createDocumentMemory,
  extractTextFromDocument,
  processFragmentsSynchronously,
} from './document-processor.ts';
import { validateModelConfig } from './config';
import { AddKnowledgeOptions } from './types.ts';
import type { KnowledgeConfig, LoadResult } from './types';
import { loadDocsFromPath } from './docs-loader';
import { isBinaryContentType, looksLikeBase64, generateContentBasedId } from './utils.ts';

const parseBooleanEnv = (value: any): boolean => {
  if (typeof value === 'boolean') return value;
  if (typeof value === 'string') return value.toLowerCase() === 'true';
  return false; // Default to false if undefined or other type
};

/**
 * Knowledge Service - Provides retrieval augmented generation capabilities
 */
export class KnowledgeService extends Service {
  static readonly serviceType = 'knowledge';
  public override config: Metadata = {};
  private knowledgeConfig: KnowledgeConfig = {} as KnowledgeConfig;
  capabilityDescription =
    'Provides Retrieval Augmented Generation capabilities, including knowledge upload and querying.';

  private knowledgeProcessingSemaphore: Semaphore;

  /**
   * Create a new Knowledge service
   * @param runtime Agent runtime
   */
  constructor(runtime: IAgentRuntime, config?: Partial<KnowledgeConfig>) {
    super(runtime);
    console.log('[KNOWLEDGE-SERVICE] Constructor called');
    logger.info('[KNOWLEDGE] KnowledgeService constructor called');
    logger.info(`[KNOWLEDGE] Agent ID: ${runtime.agentId}`);
    logger.info(`[KNOWLEDGE] Service type: ${(this.constructor as any).serviceType}`);
    console.log('[KNOWLEDGE-SERVICE] Service instance created with serviceType:', (this.constructor as any).serviceType);
    this.knowledgeProcessingSemaphore = new Semaphore(10);
  }

  private async loadInitialDocuments(): Promise<void> {
    logger.info(
      `KnowledgeService: Checking for documents to load on startup for agent ${this.runtime.agentId}`
    );
    try {
      // Use a small delay to ensure runtime is fully ready if needed, though constructor implies it should be.
      await new Promise((resolve) => setTimeout(resolve, 1000));

      // Get the agent-specific knowledge path from runtime settings
      const knowledgePath = this.runtime.getSetting('KNOWLEDGE_PATH');

      const result: LoadResult = await loadDocsFromPath(
        this as any,
        this.runtime.agentId,
        undefined, // worldId
        knowledgePath
      );

      if (result.successful > 0) {
        logger.info(
          `KnowledgeService: Loaded ${result.successful} documents from docs folder on startup for agent ${this.runtime.agentId}`
        );
      } else {
        logger.info(
          `KnowledgeService: No new documents found to load on startup for agent ${this.runtime.agentId}`
        );
      }
    } catch (error) {
      logger.error(
        { error },
        `KnowledgeService: Error loading documents on startup for agent ${this.runtime.agentId}`
      );
    }
  }

  /**
   * Start the Knowledge service
   * @param runtime Agent runtime
   * @returns Initialized Knowledge service
   */
  static async start(runtime: IAgentRuntime): Promise<KnowledgeService> {
    logger.info(`Starting Knowledge service for agent: ${runtime.agentId}`);

    logger.info('Initializing Knowledge Plugin...');
    let validatedConfig: any = {};
    try {
      // Validate the model configuration
      logger.info('Validating model configuration for Knowledge plugin...');

      logger.debug(`[Knowledge Plugin] INIT DEBUG:`);
      logger.debug(
        `[Knowledge Plugin] - process.env.CTX_KNOWLEDGE_ENABLED: '${process.env.CTX_KNOWLEDGE_ENABLED}'`
      );

      // just for debug/check
      const config = {
        CTX_KNOWLEDGE_ENABLED: parseBooleanEnv(runtime.getSetting('CTX_KNOWLEDGE_ENABLED')),
      };

      logger.debug(
        `[Knowledge Plugin] - config.CTX_KNOWLEDGE_ENABLED: '${config.CTX_KNOWLEDGE_ENABLED}'`
      );
      logger.debug(
        `[Knowledge Plugin] - runtime.getSetting('CTX_KNOWLEDGE_ENABLED'): '${runtime.getSetting('CTX_KNOWLEDGE_ENABLED')}'`
      );

      validatedConfig = validateModelConfig(runtime);

      // Help inform how this was detected
      const ctxEnabledFromEnv = parseBooleanEnv(process.env.CTX_KNOWLEDGE_ENABLED);
      const ctxEnabledFromRuntime = parseBooleanEnv(runtime.getSetting('CTX_KNOWLEDGE_ENABLED'));
      const ctxEnabledFromValidated = validatedConfig.CTX_KNOWLEDGE_ENABLED;

      // Use the most permissive check during initialization
      const finalCtxEnabled = ctxEnabledFromValidated;

      logger.debug(`[Knowledge Plugin] CTX_KNOWLEDGE_ENABLED sources:`);
      logger.debug(`[Knowledge Plugin] - From env: ${ctxEnabledFromEnv}`);
      logger.debug(`[Knowledge Plugin] - From runtime: ${ctxEnabledFromRuntime}`);
      logger.debug(`[Knowledge Plugin] - FINAL RESULT: ${finalCtxEnabled}`);

      // Log the operational mode
      if (finalCtxEnabled) {
        logger.info('Running in Contextual Knowledge mode with text generation capabilities.');
        logger.info(
          `Using ${validatedConfig.EMBEDDING_PROVIDER || 'auto-detected'} for embeddings and ${validatedConfig.TEXT_PROVIDER} for text generation.`
        );
        logger.info(`Text model: ${validatedConfig.TEXT_MODEL}`);
      } else {
        const usingPluginOpenAI = !process.env.EMBEDDING_PROVIDER;

        logger.warn(
          'Running in Basic Embedding mode - documents will NOT be enriched with context!'
        );
        logger.info('To enable contextual enrichment:');
        logger.info('   - Set CTX_KNOWLEDGE_ENABLED=true');
        logger.info('   - Configure TEXT_PROVIDER (anthropic/openai/openrouter/google)');
        logger.info('   - Configure TEXT_MODEL and API key');

        if (usingPluginOpenAI) {
          logger.info('Using auto-detected configuration from plugin-openai for embeddings.');
        } else {
          logger.info(
            `Using ${validatedConfig.EMBEDDING_PROVIDER} for embeddings with ${validatedConfig.TEXT_EMBEDDING_MODEL}.`
          );
        }
      }

      logger.info('Model configuration validated successfully.');
      logger.info(`Knowledge Plugin initialized for agent: ${runtime.character.name}`);

      logger.info(
        'Knowledge Plugin initialized. Frontend panel should be discoverable via its public route.'
      );
    } catch (error) {
      logger.error({ error }, 'Failed to initialize Knowledge plugin');
      throw error;
    }

    const service = new KnowledgeService(runtime);
    service.config = validatedConfig; // as Metadata

    if (service.config.LOAD_DOCS_ON_STARTUP) {
      logger.info('LOAD_DOCS_ON_STARTUP is enabled. Loading documents from docs folder...');
      service.loadInitialDocuments().catch((error) => {
        logger.error({ error }, 'Error during initial document loading in KnowledgeService');
      });
    } else {
      logger.info('LOAD_DOCS_ON_STARTUP is disabled. Skipping automatic document loading.');
    }

    // Process character knowledge AFTER service is initialized
    if (service.runtime.character?.knowledge && service.runtime.character.knowledge.length > 0) {
      logger.info(
        `KnowledgeService: Processing ${service.runtime.character.knowledge.length} character knowledge items.`
      );
      const stringKnowledge = service.runtime.character.knowledge.filter(
        (item): item is string => typeof item === 'string'
      );
      // Run in background, don't await here to prevent blocking startup
      await service.processCharacterKnowledge(stringKnowledge).catch((err) => {
        logger.error(
          { error: err },
          'KnowledgeService: Error processing character knowledge during startup'
        );
      });
    } else {
      logger.info(
        `KnowledgeService: No character knowledge to process for agent ${runtime.agentId}.`
      );
    }
    return service;
  }

  /**
   * Stop the Knowledge service
   * @param runtime Agent runtime
   */
  static async stop(runtime: IAgentRuntime): Promise<void> {
    logger.info(`Stopping Knowledge service for agent: ${runtime.agentId}`);
    const service = runtime.getService(KnowledgeService.serviceType);
    if (!service) {
      logger.warn(`KnowledgeService not found for agent ${runtime.agentId} during stop.`);
    }
    // If we need to perform specific cleanup on the KnowledgeService instance
    if (service instanceof KnowledgeService) {
      await service.stop();
    }
  }

  /**
   * Stop the service
   */
  async stop(): Promise<void> {
    logger.info(`Knowledge service stopping for agent: ${this.runtime.character?.name}`);
  }

  /**
   * Add knowledge to the system with semantic deduplication
   * @param options Knowledge options
   * @returns Promise with document processing result
   */
  async addKnowledge(options: AddKnowledgeOptions): Promise<{
    clientDocumentId: string;
    storedDocumentMemoryId: UUID;
    fragmentCount: number;
  }> {
    // Use agentId from options if provided (from frontend), otherwise fall back to runtime
    const agentId = options.agentId || (this.runtime.agentId as UUID);

    // Generate content-based ID to ensure consistency
    const contentBasedId = generateContentBasedId(options.content, agentId, {
      includeFilename: options.originalFilename,
      contentType: options.contentType,
      maxChars: 2000, // Use first 2KB of content for ID generation
    }) as UUID;

    logger.info(`Processing "${options.originalFilename}" (${options.contentType})`);

    // Initialize deduplication logging
    const dedupLogPath = path.join(
      process.env.KNOWLEDGE_PATH || '/opt/projects/GAIA/knowledge',
      '.deduplication'
    );
    if (!fs.existsSync(dedupLogPath)) {
      fs.mkdirSync(dedupLogPath, { recursive: true });
      fs.mkdirSync(path.join(dedupLogPath, 'reports'), { recursive: true });
      fs.mkdirSync(path.join(dedupLogPath, 'flagged'), { recursive: true });
      fs.mkdirSync(path.join(dedupLogPath, 'merged'), { recursive: true });
    }

    // Check if document already exists in database using content-based ID
    logger.debug(`[DEDUPLICATION] Agent ${agentId}: Checking if document "${options.originalFilename}" with ID ${contentBasedId} already exists`);
    try {
      const existingDocument = await this.runtime.getMemoryById(contentBasedId);
      if (existingDocument && existingDocument.metadata?.type === MemoryType.DOCUMENT) {
<<<<<<< HEAD
        logger.info(`"${options.originalFilename}" already exists (exact match) - skipping`);
        
        // Log to deduplication system
        const logEntry = {
          timestamp: new Date().toISOString(),
          action: 'SKIPPED_EXACT',
          document: options.originalFilename,
          reason: 'Content-based ID already exists',
          existingId: contentBasedId
        };
        fs.appendFileSync(
          path.join(dedupLogPath, 'deduplication.log'),
          `[${logEntry.timestamp}] ${logEntry.action}: ${logEntry.document} - ${logEntry.reason}\n`
        );

        // For skipped documents, don't count fragments to avoid expensive DB query
        // This avoids loading ALL fragments from the knowledge table
=======
        logger.info(`[DEDUPLICATION] ✅ Agent ${agentId}: "${options.originalFilename}" already exists - skipping processing (reusing existing document)`);

        // Count existing fragments for this document
        const fragments = await this.runtime.getMemories({
          tableName: 'knowledge',
        });

        // Filter fragments related to this specific document
        const relatedFragments = fragments.filter(
          (f) =>
            f.metadata?.type === MemoryType.FRAGMENT &&
            (f.metadata as FragmentMetadata).documentId === contentBasedId
        );

        logger.debug(`[DEDUPLICATION] Agent ${agentId}: Found ${relatedFragments.length} existing fragments for document "${options.originalFilename}"`);

>>>>>>> b7a5b675
        return {
          clientDocumentId: contentBasedId,
          storedDocumentMemoryId: existingDocument.id as UUID,
          fragmentCount: 0, // Skip counting for performance
        };
      } else {
        logger.debug(`[DEDUPLICATION] ❌ Agent ${agentId}: Document "${options.originalFilename}" not found - will process new document`);
      }
    } catch (error) {
      // Document doesn't exist or other error, continue with processing
      logger.debug(
        `Document ${contentBasedId} not found or error checking existence, proceeding with semantic similarity check: ${error instanceof Error ? error.message : String(error)}`
      );
    }

    // Semantic similarity check for near-duplicates
    try {
      const similarityCheck = await this.checkSemanticSimilarity(options.content, options.originalFilename);
      
      if (similarityCheck.isDuplicate) {
        logger.info(
          `"${options.originalFilename}" is semantically similar (${(similarityCheck.similarity * 100).toFixed(1)}%) to existing document - ${similarityCheck.action}`
        );

        // Log deduplication action
        const logEntry = {
          timestamp: new Date().toISOString(),
          action: similarityCheck.action.toUpperCase(),
          document: options.originalFilename,
          similarity: similarityCheck.similarity,
          existingId: similarityCheck.existingId,
          mergedMetadata: similarityCheck.mergedMetadata
        };

        fs.appendFileSync(
          path.join(dedupLogPath, 'deduplication.log'),
          `[${logEntry.timestamp}] ${logEntry.action}: ${logEntry.document} (${(logEntry.similarity * 100).toFixed(1)}% similar to ${logEntry.existingId})\n`
        );

        if (similarityCheck.action === 'merged') {
          // Save merge record
          const mergeRecord = {
            ...logEntry,
            originalContent: options.content.substring(0, 500) + '...'
          };
          fs.writeFileSync(
            path.join(dedupLogPath, 'merged', `${Date.now()}_${path.basename(options.originalFilename || 'unknown')}.json`),
            JSON.stringify(mergeRecord, null, 2)
          );

          // Return the existing document info
          return {
            clientDocumentId: similarityCheck.existingId as UUID,
            storedDocumentMemoryId: similarityCheck.existingId as UUID,
            fragmentCount: similarityCheck.fragmentCount || 0,
          };
        }

        if (similarityCheck.action === 'flagged') {
          // Save for review
          const flaggedRecord = {
            ...logEntry,
            instructions: 'Review this potential duplicate and decide whether to merge, skip, or process as new',
            contentPreview: options.content.substring(0, 1000) + '...'
          };
          fs.writeFileSync(
            path.join(dedupLogPath, 'flagged', `${Date.now()}_${path.basename(options.originalFilename || 'unknown')}.json`),
            JSON.stringify(flaggedRecord, null, 2)
          );
        }
      }
    } catch (error) {
      logger.warn(`Semantic similarity check failed, proceeding with normal processing: ${error}`);
    }

    // Process the document with the content-based ID
    return this.processDocument({
      ...options,
      clientDocumentId: contentBasedId,
    });
  }

  /**
   * Process a document regardless of type - Called by public addKnowledge
   * @param options Document options
   * @returns Promise with document processing result
   */
  private async processDocument({
    agentId: passedAgentId,
    clientDocumentId,
    contentType,
    originalFilename,
    worldId,
    content,
    roomId,
    entityId,
    metadata,
  }: AddKnowledgeOptions): Promise<{
    clientDocumentId: string;
    storedDocumentMemoryId: UUID;
    fragmentCount: number;
  }> {
    // Use agentId from options if provided (from frontend), otherwise fall back to runtime
    const agentId = passedAgentId || (this.runtime.agentId as UUID);

    try {
      logger.debug(
        `KnowledgeService: Processing document ${originalFilename} (type: ${contentType}) via processDocument for agent: ${agentId}`
      );

      let fileBuffer: Buffer | null = null;
      let extractedText: string;
      let documentContentToStore: string;
      const isPdfFile =
        contentType === 'application/pdf' || originalFilename.toLowerCase().endsWith('.pdf');

      if (isPdfFile) {
        // For PDFs: extract text for fragments but store original base64 in main document
        try {
          fileBuffer = Buffer.from(content, 'base64');
        } catch (e: any) {
          logger.error(
            { error: e },
            `KnowledgeService: Failed to convert base64 to buffer for ${originalFilename}`
          );
          throw new Error(`Invalid base64 content for PDF file ${originalFilename}`);
        }
        extractedText = await extractTextFromDocument(fileBuffer, contentType, originalFilename);
        documentContentToStore = content; // Store base64 for PDFs
      } else if (isBinaryContentType(contentType, originalFilename)) {
        // For other binary files: extract text and store as plain text
        try {
          fileBuffer = Buffer.from(content, 'base64');
        } catch (e: any) {
          logger.error(
            { error: e },
            `KnowledgeService: Failed to convert base64 to buffer for ${originalFilename}`
          );
          throw new Error(`Invalid base64 content for binary file ${originalFilename}`);
        }
        extractedText = await extractTextFromDocument(fileBuffer, contentType, originalFilename);
        documentContentToStore = extractedText; // Store extracted text for non-PDF binary files
      } else {
        // For text files (including markdown): content is already plain text or needs decoding from base64
        // Routes always send base64, but docs-loader sends plain text

        // First, check if this looks like base64
        if (looksLikeBase64(content)) {
          try {
            // Try to decode from base64
            const decodedBuffer = Buffer.from(content, 'base64');
            // Check if it's valid UTF-8
            const decodedText = decodedBuffer.toString('utf8');

            // Verify the decoded text doesn't contain too many invalid characters
            const invalidCharCount = (decodedText.match(/\ufffd/g) || []).length;
            const textLength = decodedText.length;

            if (invalidCharCount > 0 && invalidCharCount / textLength > 0.1) {
              // More than 10% invalid characters, probably not a text file
              throw new Error('Decoded content contains too many invalid characters');
            }

            logger.debug(`Successfully decoded base64 content for text file: ${originalFilename}`);
            extractedText = decodedText;
            documentContentToStore = decodedText;
          } catch (e) {
            logger.error({ error: e as any }, `Failed to decode base64 for ${originalFilename}`);
            // If it looked like base64 but failed to decode properly, this is an error
            throw new Error(
              `File ${originalFilename} appears to be corrupted or incorrectly encoded`
            );
          }
        } else {
          // Content doesn't look like base64, treat as plain text
          logger.debug(`Treating content as plain text for file: ${originalFilename}`);
          extractedText = content;
          documentContentToStore = content;
        }
      }

      if (!extractedText || extractedText.trim() === '') {
        const noTextError = new Error(
          `KnowledgeService: No text content extracted from ${originalFilename} (type: ${contentType}).`
        );
        logger.warn(noTextError.message);
        throw noTextError;
      }

      // Create document memory using the clientDocumentId as the memory ID
      const documentMemory = createDocumentMemory({
        text: documentContentToStore, // Store base64 only for PDFs, plain text for everything else
        agentId,
        clientDocumentId, // This becomes the memory.id
        originalFilename,
        contentType,
        worldId,
        fileSize: fileBuffer ? fileBuffer.length : extractedText.length,
        documentId: clientDocumentId, // Explicitly set documentId in metadata as well
        customMetadata: metadata, // Pass the custom metadata
      });

      const memoryWithScope = {
        ...documentMemory,
        id: clientDocumentId, // Ensure the ID of the memory is the clientDocumentId
        agentId: agentId,
        roomId: roomId || agentId,
        entityId: entityId || agentId,
      };

      logger.debug(
        `KnowledgeService: Creating memory with agentId=${agentId}, entityId=${entityId}, roomId=${roomId}, this.runtime.agentId=${this.runtime.agentId}`
      );
      logger.debug(
        `KnowledgeService: memoryWithScope agentId=${memoryWithScope.agentId}, entityId=${memoryWithScope.entityId}`
      );

      await this.runtime.createMemory(memoryWithScope, 'documents');

      logger.debug(
        `KnowledgeService: Stored document ${originalFilename} (Memory ID: ${memoryWithScope.id})`
      );

      const fragmentCount = await processFragmentsSynchronously({
        runtime: this.runtime,
        documentId: clientDocumentId, // Pass clientDocumentId to link fragments
        fullDocumentText: extractedText,
        agentId,
        contentType,
        roomId: roomId || agentId,
        entityId: entityId || agentId,
        worldId: worldId || agentId,
        documentTitle: originalFilename,
      });

      logger.debug(`"${originalFilename}" stored with ${fragmentCount} fragments`);

      return {
        clientDocumentId,
        storedDocumentMemoryId: memoryWithScope.id as UUID,
        fragmentCount,
      };
    } catch (error: any) {
      logger.error(
        { error, stack: error.stack },
        `KnowledgeService: Error processing document ${originalFilename}`
      );
      throw error;
    }
  }

  // --- Knowledge methods moved from AgentRuntime ---

  private async handleProcessingError(error: any, context: string) {
    logger.error({ error }, `KnowledgeService: Error ${context}`);
    throw error;
  }

  async checkExistingKnowledge(knowledgeId: UUID): Promise<boolean> {
    // This checks if a specific memory (fragment or document) ID exists.
    // In the context of processCharacterKnowledge, knowledgeId is a UUID derived from the content.
    const existingDocument = await this.runtime.getMemoryById(knowledgeId);
    return !!existingDocument;
  }

  async getKnowledge(
    message: Memory,
    scope?: { roomId?: UUID; worldId?: UUID; entityId?: UUID }
  ): Promise<KnowledgeItem[]> {
    logger.info(`🔍 [KNOWLEDGE SERVICE] getKnowledge called for message id: ${message.id}`);
    logger.info(`🔍 [KNOWLEDGE SERVICE] Message text: "${message.content?.text}"`);
    logger.info(`🔍 [KNOWLEDGE SERVICE] Agent ID: ${this.runtime.agentId}`);
    
    if (!message?.content?.text || message?.content?.text.trim().length === 0) {
      logger.warn('🔍 [KNOWLEDGE SERVICE] Invalid or empty message content for knowledge query.');
      return [];
    }

    logger.info(`🔍 [KNOWLEDGE SERVICE] Generating embedding for text: "${message.content.text.substring(0, 100)}..."`);
    const embedding = await this.runtime.useModel(ModelType.TEXT_EMBEDDING, {
      text: message.content.text,
    });
    logger.info(`🔍 [KNOWLEDGE SERVICE] Embedding generated successfully: ${embedding.length} dimensions`);

    const filterScope: { roomId?: UUID; worldId?: UUID; entityId?: UUID } = {};
    if (scope?.roomId) filterScope.roomId = scope.roomId;
    if (scope?.worldId) filterScope.worldId = scope.worldId;
    if (scope?.entityId) filterScope.entityId = scope.entityId;
    
    logger.info(`🔍 [KNOWLEDGE SERVICE] Searching knowledge table with scope: ${JSON.stringify(filterScope)}`);

    const fragments = await this.runtime.searchMemories({
      tableName: 'knowledge',
      embedding,
      query: message.content.text,
      ...filterScope,
      count: 20,
      match_threshold: 0.1, // TODO: Make configurable
    });

    logger.info(`🔍 [KNOWLEDGE SERVICE] Search returned ${fragments.length} fragments`);
    if (fragments.length > 0) {
      logger.info(`🔍 [KNOWLEDGE SERVICE] Top fragment similarity: ${fragments[0]?.similarity}, content preview: "${fragments[0]?.content?.text?.substring(0, 100)}..."`);
    } else {
      logger.warn(`🔍 [KNOWLEDGE SERVICE] No fragments found for query: "${message.content.text}"`);
    }

    const result = fragments
      .filter((fragment) => fragment.id !== undefined) // Ensure fragment.id is defined
      .map((fragment) => ({
        id: fragment.id as UUID, // Cast as UUID after filtering
        content: fragment.content as Content, // Cast if necessary, ensure Content type matches
        similarity: fragment.similarity,
        metadata: fragment.metadata,
        worldId: fragment.worldId,
      }));
      
    logger.info(`🔍 [KNOWLEDGE SERVICE] Returning ${result.length} knowledge items`);
    return result;
  }

  /**
   * Enrich a conversation memory with RAG metadata
   * This can be called after response generation to add RAG tracking data
   * @param memoryId The ID of the conversation memory to enrich
   * @param ragMetadata The RAG metadata to add
   */
  async enrichConversationMemoryWithRAG(
    memoryId: UUID,
    ragMetadata: {
      retrievedFragments: Array<{
        fragmentId: UUID;
        documentTitle: string;
        similarityScore?: number;
        contentPreview: string;
      }>;
      queryText: string;
      totalFragments: number;
      retrievalTimestamp: number;
    }
  ): Promise<void> {
    try {
      // Get the existing memory
      const existingMemory = await this.runtime.getMemoryById(memoryId);
      if (!existingMemory) {
        logger.warn(`Cannot enrich memory ${memoryId} - memory not found`);
        return;
      }

      // Add RAG metadata to the memory
      const updatedMetadata = {
        ...existingMemory.metadata,
        knowledgeUsed: true, // Simple flag for UI to detect RAG usage
        ragUsage: {
          retrievedFragments: ragMetadata.retrievedFragments,
          queryText: ragMetadata.queryText,
          totalFragments: ragMetadata.totalFragments,
          retrievalTimestamp: ragMetadata.retrievalTimestamp,
          usedInResponse: true,
        },
        timestamp: existingMemory.metadata?.timestamp || Date.now(),
        type: existingMemory.metadata?.type || 'message',
      };

      // Update the memory
      await this.runtime.updateMemory({
        id: memoryId,
        metadata: updatedMetadata,
      });

      logger.debug(
        `Enriched conversation memory ${memoryId} with RAG data: ${ragMetadata.totalFragments} fragments`
      );
    } catch (error: any) {
      logger.warn(
        `Failed to enrich conversation memory ${memoryId} with RAG data: ${error.message}`
      );
    }
  }

  /**
   * Set the current response memory ID for RAG tracking
   * This is called by the knowledge provider to track which response memory to enrich
   */
  private pendingRAGEnrichment: Array<{
    ragMetadata: any;
    timestamp: number;
  }> = [];

  /**
   * Store RAG metadata for the next conversation memory that gets created
   * @param ragMetadata The RAG metadata to associate with the next memory
   */
  setPendingRAGMetadata(ragMetadata: any): void {
    // Clean up old pending enrichments (older than 30 seconds)
    const now = Date.now();
    this.pendingRAGEnrichment = this.pendingRAGEnrichment.filter(
      (entry) => now - entry.timestamp < 30000
    );

    // Add new pending enrichment
    this.pendingRAGEnrichment.push({
      ragMetadata,
      timestamp: now,
    });

    logger.debug(`Stored pending RAG metadata for next conversation memory`);
  }

  /**
   * Try to enrich recent conversation memories with pending RAG metadata
   * This is called periodically to catch memories that were created after RAG retrieval
   */
  async enrichRecentMemoriesWithPendingRAG(): Promise<void> {
    if (this.pendingRAGEnrichment.length === 0) {
      return;
    }

    try {
      // Get recent conversation memories (last 10 seconds)
      const recentMemories = await this.runtime.getMemories({
        tableName: 'messages',
        count: 10,
      });

      const now = Date.now();
      const recentConversationMemories = recentMemories
        .filter(
          (memory) =>
            memory.metadata?.type === 'message' &&
            now - (memory.createdAt || 0) < 10000 && // Created in last 10 seconds
            !(memory.metadata as any)?.ragUsage // Doesn't already have RAG data
        )
        .sort((a, b) => (b.createdAt || 0) - (a.createdAt || 0)); // Most recent first

      // Match pending RAG metadata with recent memories
      for (const pendingEntry of this.pendingRAGEnrichment) {
        // Find a memory created after this RAG metadata was generated
        const matchingMemory = recentConversationMemories.find(
          (memory) => (memory.createdAt || 0) > pendingEntry.timestamp
        );

        if (matchingMemory && matchingMemory.id) {
          await this.enrichConversationMemoryWithRAG(matchingMemory.id, pendingEntry.ragMetadata);

          // Remove this pending enrichment
          const index = this.pendingRAGEnrichment.indexOf(pendingEntry);
          if (index > -1) {
            this.pendingRAGEnrichment.splice(index, 1);
          }
        }
      }
    } catch (error: any) {
      logger.warn(`Error enriching recent memories with RAG data: ${error.message}`);
    }
  }

  async processCharacterKnowledge(items: string[]): Promise<void> {
    // Wait briefly to allow services to initialize fully
    await new Promise((resolve) => setTimeout(resolve, 1000));
    logger.info(
      `KnowledgeService: Processing ${items.length} character knowledge items for agent ${this.runtime.agentId}`
    );

    const processingPromises = items.map(async (item) => {
      await this.knowledgeProcessingSemaphore.acquire();
      try {
        // Generate content-based ID for character knowledge
        const knowledgeId = generateContentBasedId(item, this.runtime.agentId, {
          maxChars: 2000, // Use first 2KB of content
          includeFilename: 'character-knowledge', // A constant identifier for character knowledge
        }) as UUID;

        if (await this.checkExistingKnowledge(knowledgeId)) {
          logger.debug(
            `KnowledgeService: Character knowledge item with ID ${knowledgeId} already exists. Skipping.`
          );
          return;
        }

        logger.debug(
          `KnowledgeService: Processing character knowledge for ${this.runtime.character?.name} - ${item.slice(0, 100)}`
        );

        let metadata: MemoryMetadata = {
          type: MemoryType.DOCUMENT, // Character knowledge often represents a doc/fact.
          timestamp: Date.now(),
          source: 'character', // Indicate the source
        };

        const pathMatch = item.match(/^Path: (.+?)(?:\n|\r\n)/);
        if (pathMatch) {
          const filePath = pathMatch[1].trim();
          const extension = filePath.split('.').pop() || '';
          const filename = filePath.split('/').pop() || '';
          const title = filename.replace(`.${extension}`, '');
          metadata = {
            ...metadata,
            path: filePath,
            filename: filename,
            fileExt: extension,
            title: title,
            fileType: `text/${extension || 'plain'}`, // Assume text if not specified
            fileSize: item.length,
          };
        }

        // Using _internalAddKnowledge for character knowledge
        await this._internalAddKnowledge(
          {
            id: knowledgeId, // Use the content-based ID
            content: {
              text: item,
            },
            metadata,
          },
          undefined,
          {
            // Scope to the agent itself for character knowledge
            roomId: this.runtime.agentId,
            entityId: this.runtime.agentId,
            worldId: this.runtime.agentId,
          }
        );
      } catch (error) {
        await this.handleProcessingError(error, 'processing character knowledge');
      } finally {
        this.knowledgeProcessingSemaphore.release();
      }
    });

    await Promise.all(processingPromises);
    logger.info(
      `KnowledgeService: Finished processing character knowledge for agent ${this.runtime.agentId}.`
    );
  }

  async _internalAddKnowledge(
    item: KnowledgeItem, // item.id here is expected to be the ID of the "document"
    options = {
      targetTokens: 1500, // TODO: Make these configurable, perhaps from plugin config
      overlap: 200,
      modelContextSize: 4096,
    },
    scope = {
      // Default scope for internal additions (like character knowledge)
      roomId: this.runtime.agentId,
      entityId: this.runtime.agentId,
      worldId: this.runtime.agentId,
    }
  ): Promise<void> {
    const finalScope = {
      roomId: scope?.roomId ?? this.runtime.agentId,
      worldId: scope?.worldId ?? this.runtime.agentId,
      entityId: scope?.entityId ?? this.runtime.agentId,
    };

    logger.debug(`KnowledgeService: _internalAddKnowledge called for item ID ${item.id}`);

    // For _internalAddKnowledge, we assume item.content.text is always present
    // and it's not a binary file needing Knowledge plugin's special handling for extraction.
    // This path is for already-textual content like character knowledge or direct text additions.

    const documentMemory: Memory = {
      id: item.id, // This ID should be the unique ID for the document being added.
      agentId: this.runtime.agentId,
      roomId: finalScope.roomId,
      worldId: finalScope.worldId,
      entityId: finalScope.entityId,
      content: item.content,
      metadata: {
        ...(item.metadata || {}), // Spread existing metadata
        type: MemoryType.DOCUMENT, // Ensure it's marked as a document
        documentId: item.id, // Ensure metadata.documentId is set to the item's ID
        timestamp: item.metadata?.timestamp || Date.now(),
      },
      createdAt: Date.now(),
    };

    const existingDocument = await this.runtime.getMemoryById(item.id);
    if (existingDocument) {
      logger.debug(
        `KnowledgeService: Document ${item.id} already exists in _internalAddKnowledge, updating...`
      );
      await this.runtime.updateMemory({
        ...documentMemory,
        id: item.id, // Ensure ID is passed for update
      });
    } else {
      await this.runtime.createMemory(documentMemory, 'documents');
    }

    const fragments = await this.splitAndCreateFragments(
      item, // item.id is the documentId
      options.targetTokens,
      options.overlap,
      finalScope
    );

    let fragmentsProcessed = 0;
    for (const fragment of fragments) {
      try {
        await this.processDocumentFragment(fragment); // fragment already has metadata.documentId from splitAndCreateFragments
        fragmentsProcessed++;
      } catch (error) {
        logger.error(
          { error },
          `KnowledgeService: Error processing fragment ${fragment.id} for document ${item.id}`
        );
      }
    }
    logger.debug(
      `KnowledgeService: Processed ${fragmentsProcessed}/${fragments.length} fragments for document ${item.id}.`
    );
  }

  private async processDocumentFragment(fragment: Memory): Promise<void> {
    try {
      // Add embedding to the fragment
      // Runtime's addEmbeddingToMemory will use runtime.useModel(ModelType.TEXT_EMBEDDING, ...)
      await this.runtime.addEmbeddingToMemory(fragment);

      // Store the fragment in the knowledge table
      await this.runtime.createMemory(fragment, 'knowledge');
    } catch (error) {
      logger.error({ error }, `KnowledgeService: Error processing fragment ${fragment.id}`);
      throw error;
    }
  }

  private async splitAndCreateFragments(
    document: KnowledgeItem, // document.id is the ID of the parent document
    targetTokens: number,
    overlap: number,
    scope: { roomId: UUID; worldId: UUID; entityId: UUID }
  ): Promise<Memory[]> {
    if (!document.content.text) {
      return [];
    }

    const text = document.content.text;
    // TODO: Consider using DEFAULT_CHUNK_TOKEN_SIZE and DEFAULT_CHUNK_OVERLAP_TOKENS from ctx-embeddings
    // For now, using passed in values or defaults from _internalAddKnowledge.
    const chunks = await splitChunks(text, targetTokens, overlap);

    return chunks.map((chunk, index) => {
      // Create a unique ID for the fragment based on document ID, index, and timestamp
      const fragmentIdContent = `${document.id}-fragment-${index}-${Date.now()}`;
      const fragmentId = createUniqueUuid(
        this.runtime.agentId + fragmentIdContent,
        fragmentIdContent
      );

      return {
        id: fragmentId,
        entityId: scope.entityId,
        agentId: this.runtime.agentId,
        roomId: scope.roomId,
        worldId: scope.worldId,
        content: {
          text: chunk,
        },
        metadata: {
          ...(document.metadata || {}), // Spread metadata from parent document
          type: MemoryType.FRAGMENT,
          documentId: document.id, // Link fragment to parent document
          position: index,
          timestamp: Date.now(), // Fragment's own creation timestamp
          // Ensure we don't overwrite essential fragment metadata with document's
          // For example, source might be different or more specific for the fragment.
          // Here, we primarily inherit and then set fragment-specifics.
        },
        createdAt: Date.now(),
      };
    });
  }

  // ADDED METHODS START
  /**
   * Retrieves memories, typically documents, for the agent.
   * Corresponds to GET /plugins/knowledge/documents
   */
  async getMemories(params: {
    tableName: string; // Should be 'documents' or 'knowledge' for this service
    roomId?: UUID;
    count?: number;
    end?: number; // timestamp for "before"
  }): Promise<Memory[]> {
    return this.runtime.getMemories({
      ...params, // includes tableName, roomId, count, end
      agentId: this.runtime.agentId,
    });
  }

  /**
   * Deletes a specific memory item (knowledge document) by its ID.
   * Corresponds to DELETE /plugins/knowledge/documents/:knowledgeId
   * Assumes the memoryId corresponds to an item in the 'documents' table or that
   * runtime.deleteMemory can correctly identify it.
   */
  async deleteMemory(memoryId: UUID): Promise<void> {
    // The core runtime.deleteMemory is expected to handle deletion.
    // If it needs a tableName, and we are sure it's 'documents', it could be passed.
    // However, the previous error indicated runtime.deleteMemory takes 1 argument.
    await this.runtime.deleteMemory(memoryId);
    logger.info(
      `KnowledgeService: Deleted memory ${memoryId} for agent ${this.runtime.agentId}. Assumed it was a document or related fragment.`
    );
  }

  /**
   * Check semantic similarity with existing knowledge
   * @param content The content to check
   * @param filename The filename being processed
   * @returns Similarity check result
   */
  private async checkSemanticSimilarity(
    content: string, 
    filename?: string
  ): Promise<{
    isDuplicate: boolean;
    similarity: number;
    existingId?: string;
    action?: 'merged' | 'skipped' | 'flagged';
    fragmentCount?: number;
    mergedMetadata?: any;
  }> {
    try {
      // For now, use a simple approach - check if similar content exists
      // In production, this would use pgvector similarity search
      
      logger.debug(`Checking semantic similarity for ${filename}...`);
      
      // Get recent document memories to check against
      const recentMemories = await this.runtime.getMemories({
        tableName: 'documents',
        count: 100, // Check last 100 entries
      });
      
      logger.debug(`Found ${recentMemories.length} existing documents to compare against`);

      // Simple text similarity check (Jaccard similarity on words)
      const contentWords = new Set(content.toLowerCase().split(/\s+/).slice(0, 500));
      let maxSimilarity = 0;
      let mostSimilarId = null;

      for (const memory of recentMemories) {
        if (memory.metadata?.type === MemoryType.FRAGMENT) {
          const memoryText = memory.content?.text || '';
          const memoryWords = new Set(memoryText.toLowerCase().split(/\s+/).slice(0, 500));
          
          // Calculate Jaccard similarity
          const intersection = new Set([...contentWords].filter(x => memoryWords.has(x)));
          const union = new Set([...contentWords, ...memoryWords]);
          const similarity = intersection.size / union.size;

          if (similarity > maxSimilarity) {
            maxSimilarity = similarity;
            mostSimilarId = memory.id;
            
            // Log high similarity matches
            if (similarity > 0.8) {
              logger.info(`High similarity detected: ${(similarity * 100).toFixed(1)}% between "${filename}" and document ${memory.id}`);
            }
          }
        }
      }

      // Determine action based on similarity
      if (maxSimilarity > 0.95) {
        return {
          isDuplicate: true,
          similarity: maxSimilarity,
          existingId: mostSimilarId,
          action: 'skipped',
        };
      } else if (maxSimilarity > 0.85) {
        // Merge metadata for high similarity
        return {
          isDuplicate: true,
          similarity: maxSimilarity,
          existingId: mostSimilarId,
          action: 'merged',
          mergedMetadata: {
            additionalSource: filename,
            mergedAt: new Date().toISOString(),
          }
        };
      } else if (maxSimilarity > 0.75) {
        // Flag for review for borderline cases
        return {
          isDuplicate: true,
          similarity: maxSimilarity,
          existingId: mostSimilarId,
          action: 'flagged',
        };
      }

      // Not a duplicate
      return {
        isDuplicate: false,
        similarity: maxSimilarity,
      };

    } catch (error) {
      logger.error(`Error in semantic similarity check: ${error}`);
      // On error, return not duplicate to allow processing
      return {
        isDuplicate: false,
        similarity: 0,
      };
    }
  }
  // ADDED METHODS END
}<|MERGE_RESOLUTION|>--- conflicted
+++ resolved
@@ -276,25 +276,6 @@
     try {
       const existingDocument = await this.runtime.getMemoryById(contentBasedId);
       if (existingDocument && existingDocument.metadata?.type === MemoryType.DOCUMENT) {
-<<<<<<< HEAD
-        logger.info(`"${options.originalFilename}" already exists (exact match) - skipping`);
-        
-        // Log to deduplication system
-        const logEntry = {
-          timestamp: new Date().toISOString(),
-          action: 'SKIPPED_EXACT',
-          document: options.originalFilename,
-          reason: 'Content-based ID already exists',
-          existingId: contentBasedId
-        };
-        fs.appendFileSync(
-          path.join(dedupLogPath, 'deduplication.log'),
-          `[${logEntry.timestamp}] ${logEntry.action}: ${logEntry.document} - ${logEntry.reason}\n`
-        );
-
-        // For skipped documents, don't count fragments to avoid expensive DB query
-        // This avoids loading ALL fragments from the knowledge table
-=======
         logger.info(`[DEDUPLICATION] ✅ Agent ${agentId}: "${options.originalFilename}" already exists - skipping processing (reusing existing document)`);
 
         // Count existing fragments for this document
@@ -310,8 +291,6 @@
         );
 
         logger.debug(`[DEDUPLICATION] Agent ${agentId}: Found ${relatedFragments.length} existing fragments for document "${options.originalFilename}"`);
-
->>>>>>> b7a5b675
         return {
           clientDocumentId: contentBasedId,
           storedDocumentMemoryId: existingDocument.id as UUID,
